<<<<<<< HEAD
name: Build and Deploy Blog

on:
  push:
    branches: [ main ]
    paths-ignore:
      - 'dist/**'
  workflow_dispatch:

permissions:
  contents: write

jobs:
  build:
    runs-on: ubuntu-latest
    steps:
    - name: Checkout repository
      uses: actions/checkout@v4
      
    - name: Install uv
      uses: astral-sh/setup-uv@v6
      with:
        version: "latest"
        
    - name: Set up Python
      run: uv python install
        
    - name: Build blog
      run: uv run scripts/build.py
        
    - name: Commit and push built files
      run: |
        git config --local user.email "action@github.com"
        git config --local user.name "GitHub Action"
        git add dist/
        if git diff --staged --quiet; then
          echo "No changes to commit"
        else
          git commit -m "Auto-build: Update generated site"
          git push
        fi
=======
name: Build and Deploy Blog

on:
  push:
    branches: [ main ]
    paths-ignore:
      - 'docs/**'
  workflow_dispatch:

permissions:
  contents: write

jobs:
  build:
    runs-on: ubuntu-latest
    steps:
    - name: Checkout repository
      uses: actions/checkout@v4
      
    - name: Install uv
      uses: astral-sh/setup-uv@v6
      with:
        version: "latest"
        
    - name: Set up Python
      run: uv python install
        
    - name: Build blog
      run: uv run scripts/build.py
        
    - name: Commit and push built files
      run: |
        git config --local user.email "action@github.com"
        git config --local user.name "GitHub Action"
        git add docs/
        if git diff --staged --quiet; then
          echo "No changes to commit"
        else
          git commit -m "Auto-build: Update generated site"
          git push
        fi
>>>>>>> 27d14518
<|MERGE_RESOLUTION|>--- conflicted
+++ resolved
@@ -1,85 +1,41 @@
-<<<<<<< HEAD
-name: Build and Deploy Blog
-
-on:
-  push:
-    branches: [ main ]
-    paths-ignore:
-      - 'dist/**'
-  workflow_dispatch:
-
-permissions:
-  contents: write
-
-jobs:
-  build:
-    runs-on: ubuntu-latest
-    steps:
-    - name: Checkout repository
-      uses: actions/checkout@v4
-      
-    - name: Install uv
-      uses: astral-sh/setup-uv@v6
-      with:
-        version: "latest"
-        
-    - name: Set up Python
-      run: uv python install
-        
-    - name: Build blog
-      run: uv run scripts/build.py
-        
-    - name: Commit and push built files
-      run: |
-        git config --local user.email "action@github.com"
-        git config --local user.name "GitHub Action"
-        git add dist/
-        if git diff --staged --quiet; then
-          echo "No changes to commit"
-        else
-          git commit -m "Auto-build: Update generated site"
-          git push
-        fi
-=======
-name: Build and Deploy Blog
-
-on:
-  push:
-    branches: [ main ]
-    paths-ignore:
-      - 'docs/**'
-  workflow_dispatch:
-
-permissions:
-  contents: write
-
-jobs:
-  build:
-    runs-on: ubuntu-latest
-    steps:
-    - name: Checkout repository
-      uses: actions/checkout@v4
-      
-    - name: Install uv
-      uses: astral-sh/setup-uv@v6
-      with:
-        version: "latest"
-        
-    - name: Set up Python
-      run: uv python install
-        
-    - name: Build blog
-      run: uv run scripts/build.py
-        
-    - name: Commit and push built files
-      run: |
-        git config --local user.email "action@github.com"
-        git config --local user.name "GitHub Action"
-        git add docs/
-        if git diff --staged --quiet; then
-          echo "No changes to commit"
-        else
-          git commit -m "Auto-build: Update generated site"
-          git push
-        fi
->>>>>>> 27d14518
+name: Build and Deploy Blog
+
+on:
+  push:
+    branches: [ main ]
+    paths-ignore:
+      - 'dist/**'
+  workflow_dispatch:
+
+permissions:
+  contents: write
+
+jobs:
+  build:
+    runs-on: ubuntu-latest
+    steps:
+    - name: Checkout repository
+      uses: actions/checkout@v4
+      
+    - name: Install uv
+      uses: astral-sh/setup-uv@v6
+      with:
+        version: "latest"
+        
+    - name: Set up Python
+      run: uv python install
+        
+    - name: Build blog
+      run: uv run scripts/build.py
+        
+    - name: Commit and push built files
+      run: |
+        git config --local user.email "action@github.com"
+        git config --local user.name "GitHub Action"
+        git add dist/
+        if git diff --staged --quiet; then
+          echo "No changes to commit"
+        else
+          git commit -m "Auto-build: Update generated site"
+          git push
+        fi